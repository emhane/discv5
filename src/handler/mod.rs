//! Session and packet handling for the Discv5 Discovery service.
//!
//! The [`Handler`] is responsible for establishing and maintaining sessions with
//! connected/discovered nodes. Each node, identified by it's [`NodeId`] is associated with a
//! `Session`. This service drives the handshakes for establishing the sessions and associated
//! logic for sending/requesting initial connections/ENR's to/from unknown peers.
//!
//! The [`Handler`] also manages the timeouts for each request and reports back RPC failures,
//! and received messages. Messages are encrypted and decrypted using the
//! associated `Session` for each node.
//!
//! An ongoing established connection is abstractly represented by a `Session`. A node that provides an ENR with an
//! IP address/port that doesn't match the source, is considered invalid. A node that doesn't know
//! their external contactable addresses should set their ENR IP field to `None`.
//!
//! The Handler also routinely checks the timeouts for banned nodes and removes them from the
//! banned list once their ban expires.
//!
//! # Usage
//!
//! Interacting with a handler is done via channels. A Handler is spawned using the [`Handler::spawn`]
//! function. This returns an exit channel, a sending and receiving channel respectively. If the
//! exit channel is dropped or fired, the handler task gets shutdown.
//!
//! Requests from the application layer can be made via the receive channel using a [`HandlerIn`].
//! Responses from the application layer can be made via the receive channel using a [`HandlerIn`].
//! Messages from a node on the network come by [`Socket`] and get the form of a [`HandlerOut`]
//! and can be forwarded to the application layer via the send channel.
use crate::{
    advertisement::topic::TopicHash,
    config::Discv5Config,
    discv5::PERMIT_BAN_LIST,
    error::{Discv5Error, RequestError},
    packet::{ChallengeData, IdNonce, MessageNonce, Packet, PacketKind},
    rpc::{Message, Request, RequestBody, RequestId, Response, ResponseBody},
    socket,
    socket::{FilterConfig, Socket},
    Enr,
};
use delay_map::HashMapDelay;
use enr::{CombinedKey, NodeId};
use futures::prelude::*;
use parking_lot::RwLock;
use std::{
    collections::{hash_map::Entry, HashMap},
    convert::TryFrom,
    default::Default,
    net::SocketAddr,
    pin::Pin,
    sync::{atomic::Ordering, Arc},
    task::{Context, Poll},
    time::{Duration, Instant},
};
use tokio::sync::{mpsc, oneshot};
use tracing::{debug, error, trace, warn};

mod active_requests;
mod crypto;
mod session;
mod tests;

pub use crate::node_info::{NodeAddress, NodeContact};

use crate::metrics::METRICS;

use crate::lru_time_cache::LruTimeCache;
use active_requests::ActiveRequests;
use session::Session;

// The time interval to check banned peer timeouts and unban peers when the timeout has elapsed (in
// seconds).
const BANNED_NODES_CHECK: u64 = 300; // Check every 5 minutes.

/// Messages sent from the application layer to `Handler`.
#[derive(Debug, Clone, PartialEq)]
#[allow(clippy::large_enum_variant)]
pub enum HandlerIn {
    /// A Request to send to a `NodeContact` has been received from the application layer. A
    /// `NodeContact` is an abstract type that allows for either an ENR to be sent or a `Raw` type
    /// which represents an `SocketAddr`, `PublicKey` and `NodeId`. This type can be created from
    /// MultiAddrs and MultiAddr strings for some keys.
    ///
    /// This permits us to send messages to nodes without knowing their ENR. In this case their ENR
    /// will be requested during the handshake.
    ///
    /// A Request is flagged and permits responses through the packet filter.
    ///
    /// Note: To update an ENR for an unknown node, we request a FINDNODE with distance 0 to the
    /// `NodeContact` we know of.
    Request(NodeContact, Box<Request>),

    /// A Response to send to a particular node to answer a HandlerOut::Request has been
    /// received from the application layer.
    ///
    /// The handler does not keep state of requests, so the application layer must send the
    /// response back to the `NodeAddress` from which the request was received.
    Response(NodeAddress, Box<Response>),

    /// A Random packet has been received and we have requested the application layer to inform
    /// us what the highest known ENR is for this node.
<<<<<<< HEAD
    /// The `WhoAreYouRef` is sent to handler via the `HandlerIn::WhoAreYou` event and should
=======
    /// The `WhoAreYouRef` is sent out in the `HandlerOut::WhoAreYou` event and should
>>>>>>> 878ef133
    /// be returned here to submit the application's response.
    WhoAreYou(WhoAreYouRef, Option<Enr>),
}

/// Messages sent between a node on the network and `Handler`.
#[derive(Debug, Clone, PartialEq)]
pub enum HandlerOut {
    /// A session has been established with a node.
    ///
    /// A session is only considered established once we have received a signed ENR from the
    /// node and either the observed `SocketAddr` matches the one declared in the ENR or the
    /// ENR declares no `SocketAddr`.
    Established(Enr, SocketAddr, ConnectionDirection),

    /// A session has been established for the purpose of publishing advertisements.
    EstablishedTopic(Enr, ConnectionDirection, TopicHash),

    /// A Request has been received from a node on the network.
    Request(NodeAddress, Box<Request>),

    /// A Response has been received from a node on the network.
    Response(NodeAddress, Box<Response>),

    /// An unknown source has requested information from us. Return the reference with the known
<<<<<<< HEAD
    /// ENR of this node (if known). See the `HandlerOut::WhoAreYou` variant.
=======
    /// ENR of this node (if known). See the `HandlerIn::WhoAreYou` variant.
>>>>>>> 878ef133
    WhoAreYou(WhoAreYouRef),

    /// An RPC request failed.
    ///
    /// This returns the request ID and an error indicating why the request failed.
    RequestFailed(RequestId, RequestError),
}

/// How we connected to the node.
#[derive(PartialEq, Eq, Debug, Copy, Clone)]
pub enum ConnectionDirection {
    /// The node contacted us.
    Incoming,
    /// We contacted the node.
    Outgoing,
}

/// A reference for the application layer to send back when the handler requests any known
/// ENR for the NodeContact.
#[derive(Debug, Clone, PartialEq)]
pub struct WhoAreYouRef(pub NodeAddress, MessageNonce);

#[derive(Debug)]
/// A Challenge (WHOAREYOU) object used to handle and send WHOAREYOU requests.
pub struct Challenge {
    /// The challenge data received from the node.
    data: ChallengeData,
    /// The remote's ENR if we know it. We can receive a challenge from an unknown node.
    remote_enr: Option<Enr>,
}

/// A request to a node that we are waiting for a response.
#[derive(Debug, Clone)]
pub(crate) struct RequestCall {
    contact: NodeContact,
    /// The raw discv5 packet sent.
    packet: Packet,
    /// The unencrypted message. Required if need to re-encrypt and re-send.
    request: Request,
    /// Handshakes attempted.
    handshake_sent: bool,
    /// The number of times this request has been re-sent.
    retries: u8,
    /// If we receive a Nodes Response with a total greater than 1. This keeps track of the
    /// remaining responses expected.
    remaining_responses: Option<u64>,
    /// If we receive a AdNodes Response with a total greater than 1. This keeps track of the
    /// remaining responses expected.
    remaining_adnode_responses: Option<u64>,
    /// Signifies if we are initiating the session with a random packet. This is only used to
    /// determine the connection direction of the session.
    initiating_session: bool,
}

impl RequestCall {
    fn new(
        contact: NodeContact,
        packet: Packet,
        request: Request,
        initiating_session: bool,
    ) -> Self {
        RequestCall {
            contact,
            packet,
            request,
            handshake_sent: false,
            retries: 1,
            remaining_responses: None,
            remaining_adnode_responses: None,
            initiating_session,
        }
    }

    fn id(&self) -> &RequestId {
        &self.request.id
    }
}

/// TOPICQUERY requests receive 2 types of responses ADNODES and NODES, in an
/// order which cannot be guranteed. If a peer sends the wrong combination of
/// responses the peer is blacklisted.
#[derive(Default)]
pub enum TopicQueryResponseState {
    /// The Start state is intermediary upon receving the first response to the
    /// TOPICQUERY request, either a NODES or ADNODES response.
    #[default]
    Start,
    /// A NODES response has been completely received.
    Nodes,
    /// An ADNODES response has been completely received.
    AdNodes,
}

/// REGTOPIC requests receive 3 types of responses TICKET, NODES and possibly
/// a REGCONFIRMATION. The order of the ticket and nodes is non-determinsitic
/// but the regconf, if it comes, always come up to 10 seconds (depending on
/// when in the registration window the request comes) + latency later. If a
/// peer sends the wrong permutation of responses the peer is blacklisted.
#[derive(Default)]
pub enum RegTopicResponseState {
    /// The Start state is intermediary upon receving the first response to the
    /// REGTOPIC request, either a NODES or TICKET response.
    #[default]
    Start,
    /// A NODES response has been completely received.
    Nodes,
    /// A TICKET response has been received.
    Ticket,
    /// A REGISTERCONFIRMATION response has been received.
    RegisterConfirmation,
}

/// The time out for awaiting REGCONFIRMATION responses is the registration window (10 seconds)
/// plus some seconds for processing.
const TIMEOUT_REGCONFIRMATION: Duration = Duration::from_secs(15);

/// Process to handle handshakes and sessions established from raw RPC communications between nodes.
pub struct Handler {
    /// Configuration for the discv5 service.
    request_retries: u8,
    /// Configuration for the discv5 service of duration for which nodes are banned.
    ban_duration: Option<Duration>,
    /// The local node id to save unnecessary read locks on the ENR. The NodeID should not change
    /// during the operation of the server.
    node_id: NodeId,
    /// The local ENR.
    enr: Arc<RwLock<Enr>>,
    /// The key to sign the ENR and set up encrypted communication with peers.
    key: Arc<RwLock<CombinedKey>>,
    /// Pending raw requests.
    active_requests: ActiveRequests,
    /// Pending raw REGTOPIC requests awaiting a REGCONFIRMATION response that may come.
    active_requests_regconf: ActiveRequests,
    /// The expected responses by SocketAddr which allows packets to pass the underlying filter.
    filter_expected_responses: Arc<RwLock<HashMap<SocketAddr, usize>>>,
    /// Keeps track of the 2 expected responses, NODES and ADNODES that should be received from a
    /// TOPICQUERY request.
    topic_query_responses: HashMap<NodeAddress, TopicQueryResponseState>,
    /// Keeps track of the 3 expected responses, NODES and TICKET that should be received from a
    /// REGTOPIC request, and REGCONFIRMATION that may be recieved.
    reg_topic_responses: HashMap<NodeAddress, RegTopicResponseState>,
    /// Requests awaiting a handshake completion.
    pending_requests: HashMap<NodeAddress, Vec<(NodeContact, Request)>>,
    /// Currently in-progress outbound handshakes (WHOAREYOU packets) with peers.
    active_challenges: HashMapDelay<NodeAddress, Challenge>,
    /// Established sessions with peers.
    sessions: LruTimeCache<NodeAddress, Session>,
    /// The channel to receive messages from the application layer.
    service_recv: mpsc::UnboundedReceiver<HandlerIn>,
    /// The channel to send messages to the application layer.
    service_send: mpsc::Sender<HandlerOut>,
    /// The listening socket to filter out any attempted requests to self.
    listen_socket: SocketAddr,
    /// The discovery v5 UDP socket tasks.
    socket: Socket,
    /// Exit channel to shutdown the handler.
    exit: oneshot::Receiver<()>,
}

type HandlerReturn = (
    oneshot::Sender<()>,
    mpsc::UnboundedSender<HandlerIn>,
    mpsc::Receiver<HandlerOut>,
);
impl Handler {
    /// A new Session service which instantiates the UDP socket send/recv tasks.
    pub async fn spawn(
        enr: Arc<RwLock<Enr>>,
        key: Arc<RwLock<CombinedKey>>,
        listen_socket: SocketAddr,
        config: Discv5Config,
    ) -> Result<HandlerReturn, std::io::Error> {
        let (exit_sender, exit) = oneshot::channel();
        // create the channels to send/receive messages from the application
        let (handler_send, service_recv) = mpsc::unbounded_channel();
        let (service_send, handler_recv) = mpsc::channel(50);

        // Creates a SocketConfig to pass to the underlying UDP socket tasks.

        // Lets the underlying filter know that we are expecting a packet from this source.
        let filter_expected_responses = Arc::new(RwLock::new(HashMap::new()));

        // The local node id
        let node_id = enr.read().node_id();

        // enable the packet filter if required

        let filter_config = FilterConfig {
            enabled: config.enable_packet_filter,
            rate_limiter: config.filter_rate_limiter.clone(),
            max_nodes_per_ip: config.filter_max_nodes_per_ip,
            max_bans_per_ip: config.filter_max_bans_per_ip,
        };

        let socket_config = socket::SocketConfig {
            executor: config.executor.clone().expect("Executor must exist"),
            socket_addr: listen_socket,
            filter_config,
            local_node_id: node_id,
            expected_responses: filter_expected_responses.clone(),
            ban_duration: config.ban_duration,
        };

        // Attempt to bind to the socket before spinning up the send/recv tasks.
        let socket = socket::Socket::new_socket(&socket_config.socket_addr, config.ip_mode).await?;

        config
            .executor
            .clone()
            .expect("Executor must be present")
            .spawn(Box::pin(async move {
                let socket = match socket::Socket::new(socket, socket_config) {
                    Ok(v) => v,
                    Err(e) => {
                        error!("Could not bind UDP socket. {}", e);
                        return;
                    }
                };

                let mut handler = Handler {
                    request_retries: config.request_retries,
                    ban_duration: config.ban_duration,
                    node_id,
                    enr,
                    key,
                    active_requests: ActiveRequests::new(config.request_timeout),
                    active_requests_regconf: ActiveRequests::new(
                        TIMEOUT_REGCONFIRMATION + config.request_timeout,
                    ),
                    pending_requests: HashMap::new(),
                    filter_expected_responses,
                    topic_query_responses: HashMap::new(),
                    reg_topic_responses: HashMap::new(),
                    sessions: LruTimeCache::new(
                        config.session_timeout,
                        Some(config.session_cache_capacity),
                    ),
                    active_challenges: HashMapDelay::new(config.request_timeout),
                    service_recv,
                    service_send,
                    listen_socket,
                    socket,
                    exit,
                };
                debug!("Handler Starting");
                handler.start().await;
            }));

        Ok((exit_sender, handler_send, handler_recv))
    }

    /// The main execution loop for the handler.
    async fn start(&mut self) {
        let mut banned_nodes_check = tokio::time::interval(Duration::from_secs(BANNED_NODES_CHECK));

        loop {
            tokio::select! {
                Some(handler_request) = self.service_recv.recv() => {
                    match handler_request {
                        HandlerIn::Request(contact, request) => {
                           let id = request.id.clone();
                           if let Err(request_error) =  self.send_request(contact, *request).await {
                               // If the sending failed report to the application
                               if let Err(e) = self.service_send.send(HandlerOut::RequestFailed(id, request_error)).await {
                                   warn!("Failed to inform that request failed {}", e)
                               }
                           }
                        }
                        HandlerIn::Response(dst, response) => self.send_response(dst, *response).await,
                        HandlerIn::WhoAreYou(wru_ref, enr) => self.send_challenge(wru_ref, enr).await,
                    }
                }
                Some(inbound_packet) = self.socket.recv.recv() => {
                    self.process_inbound_packet(inbound_packet).await;
                }
                Some(Ok((node_address, pending_request))) = self.active_requests.next() => {
                    trace!("Discarding request {} with timeout", pending_request.request.body);
                    self.handle_request_timeout(node_address, pending_request).await;
                }
                Some(Ok((node_address, _challenge))) = self.active_challenges.next() => {
                    // A challenge has expired. There could be pending requests awaiting this
                    // challenge. We process them here
                    self.send_next_request(node_address).await;
                }
                _ = banned_nodes_check.tick() => self.unban_nodes_check(), // Unban nodes that are past the timeout
                _ = &mut self.exit => {
                    return;
                }
            }
        }
    }

    /// Processes an inbound decoded packet.
    async fn process_inbound_packet(&mut self, inbound_packet: socket::InboundPacket) {
        let message_nonce = inbound_packet.header.message_nonce;
        match inbound_packet.header.kind {
            PacketKind::WhoAreYou { enr_seq, .. } => {
                let challenge_data =
                    ChallengeData::try_from(inbound_packet.authenticated_data.as_slice())
                        .expect("Must be correct size");
                self.handle_challenge(
                    inbound_packet.src_address,
                    message_nonce,
                    enr_seq,
                    challenge_data,
                )
                .await
            }
            PacketKind::Handshake {
                src_id,
                id_nonce_sig,
                ephem_pubkey,
                enr_record,
            } => {
                let node_address = NodeAddress {
                    socket_addr: inbound_packet.src_address,
                    node_id: src_id,
                };
                self.handle_auth_message(
                    node_address,
                    message_nonce,
                    &id_nonce_sig,
                    &ephem_pubkey,
                    enr_record,
                    &inbound_packet.message,
                    &inbound_packet.authenticated_data, // This is required for authenticated data in decryption.
                )
                .await
            }
            PacketKind::Message { src_id } => {
                let node_address = NodeAddress {
                    socket_addr: inbound_packet.src_address,
                    node_id: src_id,
                };
                self.handle_message(
                    node_address,
                    message_nonce,
                    &inbound_packet.message,
                    &inbound_packet.authenticated_data,
                )
                .await
            }
        }
    }

    fn remove_expected_response(&mut self, socket_addr: SocketAddr) {
        if let std::collections::hash_map::Entry::Occupied(mut entry) =
            self.filter_expected_responses.write().entry(socket_addr)
        {
            let count = entry.get_mut();
            *count = count.saturating_sub(1);
            if count == &0 {
                entry.remove();
            }
        }
    }

    fn add_expected_response(&mut self, socket_addr: SocketAddr) {
        *self
            .filter_expected_responses
            .write()
            .entry(socket_addr)
            .or_default() += 1;
    }

    /// A request has timed out.
    async fn handle_request_timeout(
        &mut self,
        node_address: NodeAddress,
        mut request_call: RequestCall,
    ) {
        if let RequestBody::RegisterTopic { .. } = request_call.request.body {
            if let Entry::Occupied(entry) = self.reg_topic_responses.entry(node_address.clone()) {
                let response_state = entry.get();
                if let RegTopicResponseState::RegisterConfirmation = response_state {
                    // There is no guarantee that a REGCONFIRMATION responses should come to a REGTOPIC
                    // request. A timeout while awaiting a REGCONFIRMATION is not a failure.
                    self.reg_topic_responses.remove(&node_address);
                    self.remove_expected_response(node_address.socket_addr);
                    self.send_next_request(node_address).await;
                    return;
                } else if let RegTopicResponseState::Ticket | RegTopicResponseState::Nodes =
                    response_state
                {
                    self.reg_topic_responses.remove(&node_address);
                    trace!("Request timed out with {}", node_address);
                    // Remove the request from the awaiting packet_filter
                    self.remove_expected_response(node_address.socket_addr);
                    // The request has timed out. We keep any established session for future use.
                    self.fail_request(request_call, RequestError::Timeout, false)
                        .await;
                    return;
                }
            }
        } else if let RequestBody::TopicQuery { .. } = request_call.request.body {
            if let Entry::Occupied(entry) = self.topic_query_responses.entry(node_address.clone()) {
                let response_state = entry.get();
                if let TopicQueryResponseState::AdNodes | TopicQueryResponseState::Nodes =
                    response_state
                {
                    self.topic_query_responses.remove(&node_address);
                    trace!("Request timed out with {}", node_address);
                    // Remove the request from the awaiting packet_filter
                    self.remove_expected_response(node_address.socket_addr);
                    // The request has timed out. We keep any established session for future use.
                    self.fail_request(request_call, RequestError::Timeout, false)
                        .await;
                }
            }
            return;
        }
        if request_call.retries >= self.request_retries {
            trace!("Request timed out with {}", node_address);
            // Remove the request from the awaiting packet_filter
            self.remove_expected_response(node_address.socket_addr);
            // The request has timed out. We keep any established session for future use.
            self.fail_request(request_call, RequestError::Timeout, false)
                .await;
        } else {
            // increment the request retry count and restart the timeout
            trace!(
                "Resending message: {} to {}",
                request_call.request,
                node_address
            );
            self.send(node_address.clone(), request_call.packet.clone())
                .await;
            request_call.retries += 1;
            self.active_requests.insert(node_address, request_call);
        }
    }

    /// Sends a `Request` to a node.
    async fn send_request(
        &mut self,
        contact: NodeContact,
        request: Request,
    ) -> Result<(), RequestError> {
        let node_address = contact.node_address();

        if node_address.socket_addr == self.listen_socket {
            debug!("Filtered request to self");
            return Err(RequestError::SelfRequest);
        }

        // If there is already an active request or an active challenge (WHOAREYOU sent) for this node, add to pending requests
        if self.active_requests.get(&node_address).is_some()
            || self.active_challenges.get(&node_address).is_some()
        {
            trace!("Request queued for node: {}", node_address);
            self.pending_requests
                .entry(node_address)
                .or_insert_with(Vec::new)
                .push((contact, request));
            return Ok(());
        }

        let (packet, initiating_session) = {
            if let Some(session) = self.sessions.get_mut(&node_address) {
                // Encrypt the message and send
                let packet = session
                    .encrypt_message(self.node_id, &request.clone().encode())
                    .map_err(|e| RequestError::EncryptionFailed(format!("{:?}", e)))?;
                (packet, false)
            } else {
                // No session exists, start a new handshake
                trace!(
                    "Starting session. Sending random packet to: {}",
                    node_address
                );
                let packet =
                    Packet::new_random(&self.node_id).map_err(RequestError::EntropyFailure)?;
                // We are initiating a new session
                (packet, true)
            }
        };

        let call = RequestCall::new(contact, packet.clone(), request, initiating_session);
        // let the filter know we are expecting a response
        self.add_expected_response(node_address.socket_addr);
        self.send(node_address.clone(), packet).await;

        self.active_requests.insert(node_address, call);
        Ok(())
    }

    /// Sends an RPC Response.
    async fn send_response(&mut self, node_address: NodeAddress, response: Response) {
        // Check for an established session
        if let Some(session) = self.sessions.get_mut(&node_address) {
            // Encrypt the message and send
            let packet = match session.encrypt_message(self.node_id, &response.encode()) {
                Ok(packet) => packet,
                Err(e) => {
                    warn!("Could not encrypt response: {:?}", e);
                    return;
                }
            };
            self.send(node_address, packet).await;
        } else {
            // Either the session is being established or has expired. We simply drop the
            // response in this case.
            warn!(
                "Session is not established. Dropping response {} for node: {}",
                response, node_address.node_id
            );
        }
    }

<<<<<<< HEAD
    /// This is called in response to a `HandlerIn::WhoAreYou` event. The applications finds the
=======
    /// This is called in response to a `HandlerOut::WhoAreYou` event. The applications finds the
>>>>>>> 878ef133
    /// highest known ENR for a node then we respond to the node with a WHOAREYOU packet.
    async fn send_challenge(&mut self, wru_ref: WhoAreYouRef, remote_enr: Option<Enr>) {
        let node_address = wru_ref.0;
        let message_nonce = wru_ref.1;

        if self.active_challenges.get(&node_address).is_some() {
            warn!("WHOAREYOU already sent. {}", node_address);
            return;
        }

        // NOTE: We do not check if we have an active session here. This was checked before
        // requesting the ENR from the service. It could be the case we have established a session
        // in the meantime, we allow this challenge to establish a second session in the event this
        // race occurs. The nodes will decide amongst themselves which session keys to use (the
        // most recent).

        // It could be the case we have sent an ENR with an active request, however we consider
        // these independent as this is in response to an unknown packet. If the ENR it not in our
        // table (remote_enr is None) then we re-request the ENR to keep the session up to date.

        // send the challenge
        let enr_seq = remote_enr.clone().map_or_else(|| 0, |enr| enr.seq());
        let id_nonce: IdNonce = rand::random();
        let packet = Packet::new_whoareyou(message_nonce, id_nonce, enr_seq);
        let challenge_data = ChallengeData::try_from(packet.authenticated_data().as_slice())
            .expect("Must be the correct challenge size");
        debug!("Sending WHOAREYOU to {}", node_address);
        self.add_expected_response(node_address.socket_addr);
        self.send(node_address.clone(), packet).await;
        self.active_challenges.insert(
            node_address,
            Challenge {
                data: challenge_data,
                remote_enr,
            },
        );
    }

    /* Packet Handling */

    /// Handles a WHOAREYOU packet that was received from the network.
    async fn handle_challenge(
        &mut self,
        src_address: SocketAddr,
        request_nonce: MessageNonce,
        enr_seq: u64,
        challenge_data: ChallengeData,
    ) {
        // Check that this challenge matches a known active request.
        // If this message passes all the requisite checks, a request call is returned.
        let mut request_call = match self.active_requests.remove_by_nonce(&request_nonce) {
            Some((node_address, request_call)) => {
                // Verify that the src_addresses match
                if node_address.socket_addr != src_address {
                    trace!("Received a WHOAREYOU packet for a message with a non-expected source. Source {}, expected_source: {} message_nonce {}", src_address, node_address.socket_addr, hex::encode(request_nonce));
                    // Add the request back if src_address doesn't match
                    self.active_requests.insert(node_address, request_call);
                    return;
                }
                request_call
            }
            None => {
                trace!("Received a WHOAREYOU packet that references an unknown or expired request. Source {}, message_nonce {}", src_address, hex::encode(request_nonce));
                return;
            }
        };

        // double check the message nonces match
        if request_call.packet.message_nonce() != &request_nonce {
            // This could theoretically happen if a peer uses the same node id across
            // different connections.
            warn!("Received a WHOAREYOU from a non expected source. Source: {}, message_nonce {} , expected_nonce: {}", request_call.contact, hex::encode(request_call.packet.message_nonce()), hex::encode(request_nonce));
            // NOTE: Both mappings are removed in this case.
            return;
        }

        trace!(
            "Received a WHOAREYOU packet response. Source: {}",
            request_call.contact
        );

        // We do not allow multiple WHOAREYOU packets for a single challenge request. If we have
        // already sent a WHOAREYOU ourselves, we drop sessions who send us a WHOAREYOU in
        // response.
        if request_call.handshake_sent {
            warn!(
                "Authentication response already sent. Dropping session. Node: {}",
                request_call.contact
            );
            self.fail_request(request_call, RequestError::InvalidRemotePacket, true)
                .await;
            return;
        }

        // Encrypt the message with an auth header and respond

        // First if a new version of our ENR is requested, obtain it for the header
        let updated_enr = if enr_seq < self.enr.read().seq() {
            Some(self.enr.read().clone())
        } else {
            None
        };

        // Generate a new session and authentication packet
        let (auth_packet, mut session) = match Session::encrypt_with_header(
            &request_call.contact,
            self.key.clone(),
            updated_enr,
            &self.node_id,
            &challenge_data,
            &(request_call.request.clone().encode()),
        ) {
            Ok(v) => v,
            Err(e) => {
                error!("Could not generate a session. Error: {:?}", e);
                self.fail_request(request_call, RequestError::InvalidRemotePacket, true)
                    .await;
                return;
            }
        };

        // There are two quirks with an established session at this point.
        // 1. We may not know the ENR. In this case we need to set up a request to find the ENR and
        //    wait for a response before we officially call this node established.
        // 2. The challenge here could be to an already established session. If so, we need to
        //    update the existing session to attempt to decrypt future messages with the new keys
        //    and update the keys internally upon successful decryption.
        //
        // We handle both of these cases here.

        // Check if we know the ENR, if not request it and flag the session as awaiting an ENR.
        //
        // All sent requests must have an associated node_id. Therefore the following
        // must not panic.
        let node_address = request_call.contact.node_address();
        match request_call.contact.enr() {
            Some(enr) => {
                // NOTE: Here we decide if the session is outgoing or ingoing. The condition for an
                // outgoing session is that we originally sent a RANDOM packet (signifying we did
                // not have a session for a request) and the packet is not a PING (we are not
                // trying to update an old session that may have expired.
                let connection_direction = {
                    match (&request_call.initiating_session, &request_call.request.body) {
                        (true, RequestBody::Ping { .. }) => ConnectionDirection::Incoming,
                        (true, _) => ConnectionDirection::Outgoing,
                        (false, _) => ConnectionDirection::Incoming,
                    }
                };

                // We already know the ENR. Send the handshake response packet
                trace!("Sending Authentication response to node: {}", node_address);
                request_call.packet = auth_packet.clone();
                request_call.handshake_sent = true;
                request_call.initiating_session = false;
                // Reinsert the request_call
                self.insert_active_request(request_call.clone());
                // Send the actual packet to the send task.
                self.send(node_address.clone(), auth_packet).await;

                // Notify the application that the session has been established
                let kbucket_addition = match request_call.request.body {
                    RequestBody::RegisterTopic {
                        topic,
                        enr: _,
                        ticket: _,
                    }
                    | RequestBody::TopicQuery { topic } => {
                        HandlerOut::EstablishedTopic(enr, connection_direction, topic)
                    }
                    _ => {
                        HandlerOut::Established(enr, node_address.socket_addr, connection_direction)
                    }
                };
                self.service_send
                    .send(kbucket_addition)
                    .await
                    .unwrap_or_else(|e| warn!("Error with sending channel: {}", e));
            }
            None => {
                // Don't know the ENR. Establish the session, but request an ENR also

                // Send the Auth response
                let contact = request_call.contact.clone();
                trace!("Sending Authentication response to node: {}", node_address);
                request_call.packet = auth_packet.clone();
                request_call.handshake_sent = true;
                // Reinsert the request_call
                self.insert_active_request(request_call);
                self.send(node_address.clone(), auth_packet).await;

                let id = RequestId::random();
                let request = Request {
                    id: id.clone(),
                    body: RequestBody::FindNode { distances: vec![0] },
                };

                session.awaiting_enr = Some(id);
                if let Err(e) = self.send_request(contact, request).await {
                    warn!("Failed to send Enr request {}", e)
                }
            }
        }
        self.new_session(node_address, session);
    }

    /// Verifies a Node ENR to it's observed address. If it fails, any associated session is also
    /// considered failed. If it succeeds, we notify the application.
    fn verify_enr(&self, enr: &Enr, node_address: &NodeAddress) -> bool {
        // If the ENR does not match the observed IP addresses, we consider the Session
        // failed.
        enr.node_id() == node_address.node_id
            && match node_address.socket_addr {
                SocketAddr::V4(socket_addr) => enr
                    .udp4_socket()
                    .map_or(true, |advertized_addr| socket_addr == advertized_addr),
                SocketAddr::V6(socket_addr) => enr
                    .udp6_socket()
                    .map_or(true, |advertized_addr| socket_addr == advertized_addr),
            }
    }

    /// Handle a message that contains an authentication header.
    #[allow(clippy::too_many_arguments)]
    async fn handle_auth_message(
        &mut self,
        node_address: NodeAddress,
        message_nonce: MessageNonce,
        id_nonce_sig: &[u8],
        ephem_pubkey: &[u8],
        enr_record: Option<Enr>,
        message: &[u8],
        authenticated_data: &[u8],
    ) {
        // Needs to match an outgoing challenge packet (so we have the required nonce to be signed). If it doesn't we drop the packet.
        // This will lead to future outgoing challenges if they proceed to send further encrypted
        // packets.
        trace!(
            "Received an Authentication header message from: {}",
            node_address
        );

        if let Some(challenge) = self.active_challenges.remove(&node_address) {
            match Session::establish_from_challenge(
                self.key.clone(),
                &self.node_id,
                &node_address.node_id,
                challenge,
                id_nonce_sig,
                ephem_pubkey,
                enr_record,
            ) {
                Ok((session, enr)) => {
                    // Receiving an AuthResponse must give us an up-to-date view of the node ENR.
                    // Verify the ENR is valid
                    if self.verify_enr(&enr, &node_address) {
                        // Session is valid
                        // Notify the application
                        // The session established here are from WHOAREYOU packets that we sent.
                        // This occurs when a node established a connection with us.
                        if let Err(e) = self
                            .service_send
                            .send(HandlerOut::Established(
                                enr,
                                node_address.socket_addr,
                                ConnectionDirection::Incoming,
                            ))
                            .await
                        {
                            warn!("Failed to inform of established session {}", e)
                        }
                        self.new_session(node_address.clone(), session);
                        self.handle_message(
                            node_address.clone(),
                            message_nonce,
                            message,
                            authenticated_data,
                        )
                        .await;
                        // We could have pending messages that were awaiting this session to be
                        // established. If so process them.
                        self.send_next_request(node_address).await;
                    } else {
                        // IP's or NodeAddress don't match. Drop the session.
                        warn!(
                            "Session has invalid ENR. Enr sockets: {:?}, {:?}. Expected: {}",
                            enr.udp4_socket(),
                            enr.udp6_socket(),
                            node_address
                        );
                        self.fail_session(&node_address, RequestError::InvalidRemoteEnr, true)
                            .await;
                    }
                }
                Err(Discv5Error::InvalidChallengeSignature(challenge)) => {
                    warn!(
                        "Authentication header contained invalid signature. Ignoring packet from: {}",
                        node_address
                    );
                    // insert back the challenge
                    self.active_challenges.insert(node_address, challenge);
                }
                Err(e) => {
                    warn!(
                        "Invalid Authentication header. Dropping session. Error: {:?}",
                        e
                    );
                    self.fail_session(&node_address, RequestError::InvalidRemotePacket, true)
                        .await;
                }
            }
        } else {
            warn!(
                "Received an authenticated header without a matching WHOAREYOU request. {}",
                node_address
            );
        }
    }

    async fn send_next_request(&mut self, node_address: NodeAddress) {
        // ensure we are not over writing any existing requests
        if self.active_requests.get(&node_address).is_none() {
            if let std::collections::hash_map::Entry::Occupied(mut entry) =
                self.pending_requests.entry(node_address)
            {
                // If it exists, there must be a request here
                let (contact, request) = entry.get_mut().remove(0);
                if entry.get().is_empty() {
                    entry.remove();
                }
                let id = request.id.clone();
                trace!("Sending next awaiting message. Node: {}", contact);
                if let Err(request_error) = self.send_request(contact, request).await {
                    warn!("Failed to send next awaiting request {}", request_error);
                    // Inform the service that the request failed
                    if let Err(e) = self
                        .service_send
                        .send(HandlerOut::RequestFailed(id, request_error))
                        .await
                    {
                        warn!("Failed to inform that request failed {}", e);
                    }
                }
            }
        }
    }

    /// Handle a standard message that does not contain an authentication header.
    #[allow(clippy::single_match)]
    async fn handle_message(
        &mut self,
        node_address: NodeAddress,
        message_nonce: MessageNonce,
        message: &[u8],
        authenticated_data: &[u8],
    ) {
        // check if we have an available session
        if let Some(session) = self.sessions.get_mut(&node_address) {
            // attempt to decrypt and process the message.
            let message = match session.decrypt_message(message_nonce, message, authenticated_data)
            {
                Ok(m) => match Message::decode(&m) {
                    Ok(p) => p,
                    Err(e) => {
                        warn!("Failed to decode message. Error: {:?}, {}", e, node_address);
                        return;
                    }
                },
                Err(e) => {
                    // We have a session, but the message could not be decrypted. It is likely the node
                    // sending this message has dropped their session. In this case, this message is a
                    // Random packet and we should reply with a WHOAREYOU.
                    // This means we need to drop the current session and re-establish.
                    trace!("Decryption failed. Error {}", e);
                    debug!(
                        "Message from node: {} is not encrypted with known session keys.",
                        node_address
                    );
                    self.fail_session(&node_address, RequestError::InvalidRemotePacket, true)
                        .await;
                    // If we haven't already sent a WhoAreYou,
                    // spawn a WHOAREYOU event to check for highest known ENR
                    if self.active_challenges.get(&node_address).is_none() {
                        let whoareyou_ref = WhoAreYouRef(node_address, message_nonce);
                        if let Err(e) = self
                            .service_send
                            .send(HandlerOut::WhoAreYou(whoareyou_ref))
                            .await
                        {
                            warn!("Failed to send WhoAreYou to the service {}", e)
                        }
                    } else {
                        trace!("WHOAREYOU packet already sent: {}", node_address);
                    }
                    return;
                }
            };

            trace!("Received message from: {}", node_address);

            // Remove any associated request from pending_request
            match message {
                Message::Request(request) => {
                    // report the request to the application
                    if let Err(e) = self
                        .service_send
                        .send(HandlerOut::Request(node_address, Box::new(request)))
                        .await
                    {
                        warn!("Failed to report request to application {}", e)
                    }
                }
                Message::Response(response) => {
                    // Sessions could be awaiting an ENR response. Check if this response matches
                    // these
                    if let Some(request_id) = session.awaiting_enr.as_ref() {
                        if &response.id == request_id {
                            session.awaiting_enr = None;
                            match response.body {
                                ResponseBody::Nodes { mut nodes, .. } => {
                                    // Received the requested ENR
                                    if let Some(enr) = nodes.pop() {
                                        if self.verify_enr(&enr, &node_address) {
                                            // Notify the application
                                            // This can occur when we try to dial a node without an
                                            // ENR. In this case we have attempted to establish the
                                            // connection, so this is an outgoing connection.
                                            if let Err(e) = self
                                                .service_send
                                                .send(HandlerOut::Established(
                                                    enr,
                                                    node_address.socket_addr,
                                                    ConnectionDirection::Outgoing,
                                                ))
                                                .await
                                            {
                                                warn!("Failed to inform established outgoing connection {}", e)
                                            }
                                            return;
                                        }
                                    }
                                }
                                _ => {}
                            }
                            debug!("Session failed invalid ENR response");
                            self.fail_session(&node_address, RequestError::InvalidRemoteEnr, true)
                                .await;
                            return;
                        }
                    }
                    trace!("Handling a {} response", response.body);
                    // Handle standard responses
                    self.handle_response(node_address, response).await;
                }
            }
        } else {
            // no session exists
            trace!("Received a message without a session. {}", node_address);
            trace!("Requesting a WHOAREYOU packet to be sent.");
            // spawn a WHOAREYOU event to check for highest known ENR
            let whoareyou_ref = WhoAreYouRef(node_address, message_nonce);
            if let Err(e) = self
                .service_send
                .send(HandlerOut::WhoAreYou(whoareyou_ref))
                .await
            {
                warn!(
                    "Spawn a WHOAREYOU event to check for highest known ENR failed {}",
                    e
                )
            }
        }
    }

    /// Handles a response to a request. Re-inserts the request call if the response is a multiple
    /// Nodes response.
    async fn handle_response(&mut self, node_address: NodeAddress, response: Response) {
        // Find a matching request, if any
        trace!("Received {} response", response.body);

        let request_call = if let Some(request_call) = self.active_requests.remove(&node_address) {
            Some(request_call)
        } else {
            self.active_requests_regconf.remove(&node_address)
        };

        if let Some(mut request_call) = request_call {
            if request_call.id() != &response.id {
                trace!(
                    "Received an RPC Response to an unknown request. Likely late response. {}",
                    node_address
                );
                // add the request back and reset the timer
                self.active_requests.insert(node_address, request_call);
                return;
            }

            let blacklist_peer = |handler: &mut Handler| {
                // Remove the expected response
                handler.remove_expected_response(node_address.socket_addr);
                let ban_timeout = handler.ban_duration.map(|v| Instant::now() + v);
                PERMIT_BAN_LIST
                    .write()
                    .ban(node_address.clone(), ban_timeout);
            };

            // The response matches a request

            // Check to see if this is a Nodes response, in which case we may require to wait for
            // extra responses
            if let ResponseBody::Nodes { total, .. } = response.body {
                if total > 1 {
                    // This is a multi-response Nodes response
                    if let Some(remaining_responses) = request_call.remaining_responses.as_mut() {
                        *remaining_responses -= 1;
                        if remaining_responses != &0 {
                            trace!("Reinserting active request");
                            // more responses remaining, add back the request and send the response
                            // add back the request and send the response
                            self.active_requests
                                .insert(node_address.clone(), request_call);
                            if let Err(e) = self
                                .service_send
                                .send(HandlerOut::Response(node_address, Box::new(response)))
                                .await
                            {
                                warn!("Failed to inform of response {}", e)
                            }
                            return;
                        }
                    } else {
                        // This is the first instance
                        request_call.remaining_responses = Some(total - 1);
                        // add back the request and send the response
                        self.active_requests
                            .insert(node_address.clone(), request_call);
                        if let Err(e) = self
                            .service_send
                            .send(HandlerOut::Response(node_address, Box::new(response)))
                            .await
                        {
                            warn!("Failed to inform of response {}", e)
                        }
                        return;
                    }
                }
                // If the total number of NODES responses arrived and it is for a REGTOPIC or a
                // TOPICQUERY the active request might be waiting for more types of responses.
                match request_call.request.body {
                    RequestBody::RegisterTopic { .. } => {
                        trace!("Received a NODES reponse for a REGTOPIC request");
                        let response_state = self
                            .reg_topic_responses
                            .entry(node_address.clone())
                            .or_default();

                        match response_state {
                            RegTopicResponseState::Start => {
                                *response_state = RegTopicResponseState::Nodes;
                                self.active_requests
                                    .insert(node_address.clone(), request_call);
                                if let Err(e) = self
                                    .service_send
                                    .send(HandlerOut::Response(
                                        node_address.clone(),
                                        Box::new(response),
                                    ))
                                    .await
                                {
                                    warn!("Failed to inform of response {}", e)
                                }
                                return;
                            }
                            RegTopicResponseState::Ticket => {
                                *response_state = RegTopicResponseState::RegisterConfirmation;
                                // Still a REGCONFIRMATION may come hence request call is reinserted, in a separate
                                // struct to avoid blocking further requests to the node address during the request timeout.
                                self.active_requests_regconf
                                    .insert(node_address.clone(), request_call);
                                if let Err(e) = self
                                    .service_send
                                    .send(HandlerOut::Response(
                                        node_address.clone(),
                                        Box::new(response),
                                    ))
                                    .await
                                {
                                    warn!("Failed to inform of response {}", e)
                                }
                                return;
                            }
                            RegTopicResponseState::Nodes
                            | RegTopicResponseState::RegisterConfirmation => {
                                debug!("No more NODES responses should be received if REGTOPIC response is in Nodes or RegisterConfirmation state.");
                                warn!(
                                    "Peer returned more than one set of NODES responses for REGTOPIC request. Blacklisting {}",
                                    node_address
                                );
                                self.fail_request(request_call, RequestError::InvalidResponseCombo("Received more than one set of NODES responses for a REGTOPIC request".into()), true).await;
                                blacklist_peer(self);
                                return;
                            }
                        }
                    }
                    RequestBody::TopicQuery { .. } => {
                        trace!("Received a NODES reponse for a TOPICQUERY request");
                        let response_state = self
                            .topic_query_responses
                            .entry(node_address.clone())
                            .or_default();

                        match response_state {
                            TopicQueryResponseState::Start => {
                                *response_state = TopicQueryResponseState::Nodes;
                                self.active_requests
                                    .insert(node_address.clone(), request_call);
                                if let Err(e) = self
                                    .service_send
                                    .send(HandlerOut::Response(
                                        node_address.clone(),
                                        Box::new(response),
                                    ))
                                    .await
                                {
                                    warn!("Failed to inform of response {}", e)
                                }
                                return;
                            }
                            TopicQueryResponseState::AdNodes => {
                                self.topic_query_responses.remove(&node_address);
                            }
                            TopicQueryResponseState::Nodes => {
                                debug!("No more NODES responses should be received if TOPICQUERY response is in Nodes state.");
                                warn!(
                                    "Peer returned more than one set of NODES responses for TOPICQUERY request. Blacklisting {}",
                                    node_address
                                );
                                self.fail_request(request_call, RequestError::InvalidResponseCombo("Received more than one set of NODES responses for a TOPICQUERY request".into()), true).await;
                                blacklist_peer(self);
                                return;
                            }
                        }
                    }
                    _ => {}
                }
            } else if let ResponseBody::AdNodes { total, .. } = response.body {
                if total > 1 {
                    // This is a multi-response Nodes response
                    if let Some(ref mut remaining_adnode_responses) =
                        request_call.remaining_adnode_responses
                    {
                        *remaining_adnode_responses -= 1;
                        if remaining_adnode_responses != &0 {
                            trace!("Reinserting active TOPICQUERY request");
                            // more responses remaining, add back the request and send the response
                            // add back the request and send the response
                            self.active_requests
                                .insert(node_address.clone(), request_call);
                            if let Err(e) = self
                                .service_send
                                .send(HandlerOut::Response(node_address, Box::new(response)))
                                .await
                            {
                                warn!("Failed to inform of response {}", e)
                            }
                            return;
                        }
                    } else {
                        // This is the first instance
                        request_call.remaining_responses = Some(total - 1);
                        // add back the request and send the response
                        self.active_requests
                            .insert(node_address.clone(), request_call);
                        if let Err(e) = self
                            .service_send
                            .send(HandlerOut::Response(node_address, Box::new(response)))
                            .await
                        {
                            warn!("Failed to inform of response {}", e)
                        }
                        return;
                    }
                }
                let response_state = self
                    .topic_query_responses
                    .entry(node_address.clone())
                    .or_default();

                match response_state {
                    TopicQueryResponseState::Start => {
                        *response_state = TopicQueryResponseState::AdNodes;
                        self.active_requests
                            .insert(node_address.clone(), request_call);
                        if let Err(e) = self
                            .service_send
                            .send(HandlerOut::Response(
                                node_address.clone(),
                                Box::new(response),
                            ))
                            .await
                        {
                            warn!("Failed to inform of response {}", e)
                        }
                        return;
                    }
                    TopicQueryResponseState::Nodes => {
                        self.topic_query_responses.remove(&node_address);
                    }
                    TopicQueryResponseState::AdNodes => {
                        debug!("No more ADNODES responses should be received if TOPICQUERY response is in AdNodes state.");
                        warn!(
                            "Peer returned more than one set of ADNODES responses for TOPICQUERY request. Blacklisting {}",
                            node_address
                        );
                        self.fail_request(request_call, RequestError::InvalidResponseCombo("Received more than one set of ADNODES responses for a TOPICQUERY request".into()), true).await;
                        blacklist_peer(self);
                        return;
                    }
                }
            } else if let ResponseBody::Ticket { .. } = response.body {
                // The request is reinserted for either a NODES response or a potential REGCONFIRMATION
                // response that may come.
                let response_state = self
                    .reg_topic_responses
                    .entry(node_address.clone())
                    .or_default();

                match response_state {
                    RegTopicResponseState::Start => {
                        *response_state = RegTopicResponseState::Ticket;
                        self.active_requests
                            .insert(node_address.clone(), request_call.clone());
                        if let Err(e) = self
                            .service_send
                            .send(HandlerOut::Response(
                                node_address.clone(),
                                Box::new(response),
                            ))
                            .await
                        {
                            warn!("Failed to inform of response {}", e)
                        }
                        return;
                    }
                    RegTopicResponseState::Nodes => {
                        *response_state = RegTopicResponseState::RegisterConfirmation;
                        // Still a REGCONFIRMATION may come hence request call is reinserted, in a separate
                        // struct to avoid blocking further requests to the node address during the request timeout.
                        self.active_requests_regconf
                            .insert(node_address.clone(), request_call.clone());
                        if let Err(e) = self
                            .service_send
                            .send(HandlerOut::Response(
                                node_address.clone(),
                                Box::new(response),
                            ))
                            .await
                        {
                            warn!("Failed to inform of response {}", e)
                        }
                        return;
                    }
                    RegTopicResponseState::Ticket | RegTopicResponseState::RegisterConfirmation => {
                        debug!("No more TICKET responses should be received if REGTOPIC response is in Ticket or RegisterConfirmation state.");
                        warn!(
                            "Peer returned more than one TICKET responses for REGTOPIC request. Blacklisting {}",
                            node_address
                        );
                        self.fail_request(
                            request_call,
                            RequestError::InvalidResponseCombo(
                                "Received more than one TICKET response for a REGTOPIC request"
                                    .into(),
                            ),
                            true,
                        )
                        .await;
                        blacklist_peer(self);
                        return;
                    }
                }
            } else if let ResponseBody::RegisterConfirmation { .. } = response.body {
                self.reg_topic_responses.remove(&node_address);
            }

            // Remove the expected response
            self.remove_expected_response(node_address.socket_addr);

            // The request matches report the response
            if let Err(e) = self
                .service_send
                .send(HandlerOut::Response(
                    node_address.clone(),
                    Box::new(response),
                ))
                .await
            {
                warn!("Failed to inform of response {}", e)
            }
            self.send_next_request(node_address).await;
        } else {
            // This is likely a late response and we have already failed the request. These get
            // dropped here.
            trace!("Late response from node: {}", node_address);
        }
    }

    /// Inserts a request and associated auth_tag mapping.
    fn insert_active_request(&mut self, request_call: RequestCall) {
        let node_address = request_call.contact.node_address();

        // adds the mapping of message nonce to node address
        self.active_requests.insert(node_address, request_call);
    }

    fn new_session(&mut self, node_address: NodeAddress, session: Session) {
        if let Some(current_session) = self.sessions.get_mut(&node_address) {
            current_session.update(session);
        } else {
            self.sessions.insert(node_address, session);
            METRICS
                .active_sessions
                .store(self.sessions.len(), Ordering::Relaxed);
        }
    }

    /// A request has failed.
    async fn fail_request(
        &mut self,
        request_call: RequestCall,
        error: RequestError,
        remove_session: bool,
    ) {
        // The Request has expired, remove the session.
        // Fail the current request
        let request_id = request_call.request.id;
        if let Err(e) = self
            .service_send
            .send(HandlerOut::RequestFailed(request_id, error.clone()))
            .await
        {
            warn!("Failed to inform request failure {}", e)
        }

        let node_address = request_call.contact.node_address();
        self.fail_session(&node_address, error, remove_session)
            .await;
    }

    /// Removes a session and updates associated metrics and fields.
    async fn fail_session(
        &mut self,
        node_address: &NodeAddress,
        error: RequestError,
        remove_session: bool,
    ) {
        if remove_session {
            self.sessions.remove(node_address);
            METRICS
                .active_sessions
                .store(self.sessions.len(), Ordering::Relaxed);
        }
        if let Some(to_remove) = self.pending_requests.remove(node_address) {
            for request in to_remove {
                if let Err(e) = self
                    .service_send
                    .send(HandlerOut::RequestFailed(request.1.id, error.clone()))
                    .await
                {
                    warn!("Failed to inform request failure {}", e)
                }
            }
        }
    }

    /// Sends a packet to the send handler to be encoded and sent.
    async fn send(&mut self, node_address: NodeAddress, packet: Packet) {
        let outbound_packet = socket::OutboundPacket {
            node_address,
            packet,
        };
        if let Err(e) = self.socket.send.send(outbound_packet).await {
            warn!("Failed to send outbound packet {}", e)
        }
    }

    /// Check if any banned nodes have served their time and unban them.
    fn unban_nodes_check(&self) {
        PERMIT_BAN_LIST
            .write()
            .ban_ips
            .retain(|_, time| time.is_none() || Some(Instant::now()) < *time);
        PERMIT_BAN_LIST
            .write()
            .ban_nodes
            .retain(|_, time| time.is_none() || Some(Instant::now()) < *time);
    }
}<|MERGE_RESOLUTION|>--- conflicted
+++ resolved
@@ -98,11 +98,7 @@
 
     /// A Random packet has been received and we have requested the application layer to inform
     /// us what the highest known ENR is for this node.
-<<<<<<< HEAD
-    /// The `WhoAreYouRef` is sent to handler via the `HandlerIn::WhoAreYou` event and should
-=======
     /// The `WhoAreYouRef` is sent out in the `HandlerOut::WhoAreYou` event and should
->>>>>>> 878ef133
     /// be returned here to submit the application's response.
     WhoAreYou(WhoAreYouRef, Option<Enr>),
 }
@@ -127,11 +123,7 @@
     Response(NodeAddress, Box<Response>),
 
     /// An unknown source has requested information from us. Return the reference with the known
-<<<<<<< HEAD
-    /// ENR of this node (if known). See the `HandlerOut::WhoAreYou` variant.
-=======
     /// ENR of this node (if known). See the `HandlerIn::WhoAreYou` variant.
->>>>>>> 878ef133
     WhoAreYou(WhoAreYouRef),
 
     /// An RPC request failed.
@@ -641,11 +633,7 @@
         }
     }
 
-<<<<<<< HEAD
-    /// This is called in response to a `HandlerIn::WhoAreYou` event. The applications finds the
-=======
     /// This is called in response to a `HandlerOut::WhoAreYou` event. The applications finds the
->>>>>>> 878ef133
     /// highest known ENR for a node then we respond to the node with a WHOAREYOU packet.
     async fn send_challenge(&mut self, wru_ref: WhoAreYouRef, remote_enr: Option<Enr>) {
         let node_address = wru_ref.0;
