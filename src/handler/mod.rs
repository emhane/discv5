--- conflicted
+++ resolved
@@ -1111,17 +1111,6 @@
                 .active_sessions
                 .store(self.sessions.len(), Ordering::Relaxed);
         }
-<<<<<<< HEAD
-        for request in self
-            .pending_requests
-            .remove(node_address)
-            .unwrap_or_default()
-        {
-            let _ = self
-                .service_send
-                .send(HandlerOut::RequestFailed(request.1.id, error.clone()))
-                .await;
-=======
         if let Some(to_remove) = self.pending_requests.remove(node_address) {
             for request in to_remove {
                 if let Err(e) = self
@@ -1132,7 +1121,6 @@
                     warn!("Failed to inform request failure {}", e)
                 }
             }
->>>>>>> 4e769224
         }
     }
 
