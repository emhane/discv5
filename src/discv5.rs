--- conflicted
+++ resolved
@@ -527,7 +527,6 @@
             channel
                 .send(event)
                 .await
-<<<<<<< HEAD
                 .map_err(|_| RequestError::ChannelFailed("Service channel closed".into()))?;
             // await the response
             callback_recv
@@ -535,35 +534,6 @@
                 .map_err(|e| RequestError::ChannelFailed(e.to_string()))?
                 .map(|ad_nodes| all_found_ad_nodes.push(ad_nodes))
                 .ok();
-=======
-                .map_err(|e| RequestError::TopicDistance(e.to_string()))?;
-
-            for enr in enrs.into_iter() {
-                // convert the ENR to a node_contact.
-                let node_contact = NodeContact::try_from_enr(enr, ip_mode)?;
-
-                // the service will verify if this node is contactable, we just send it and
-                // await a response.
-                let (callback_send, callback_recv) = oneshot::channel();
-
-                let event = ServiceRequest::TopicQuery(node_contact, topic_hash, callback_send);
-                let channel = channel
-                    .as_ref()
-                    .map_err(|_| RequestError::ServiceNotStarted)?;
-
-                // send the request
-                channel
-                    .send(event)
-                    .await
-                    .map_err(|_| RequestError::ChannelFailed("Service channel closed".into()))?;
-                // await the response
-                callback_recv
-                    .await
-                    .map_err(|e| RequestError::ChannelFailed(e.to_string()))?
-                    .map(|ad_nodes| all_found_ad_nodes.push(ad_nodes))
-                    .ok();
-            }
->>>>>>> 58eb4867
             let all_found_ad_nodes = all_found_ad_nodes.into_iter().flatten().collect();
             Ok(all_found_ad_nodes)
         }
@@ -610,25 +580,7 @@
             channel
                 .send(event)
                 .await
-<<<<<<< HEAD
                 .map_err(|_| RequestError::ChannelFailed("Service channel closed".into()))?;
-=======
-                .map_err(|e| RequestError::TopicDistance(e.to_string()))?;
-
-            // convert the ENR to a node_contact.
-            for enr in enrs.into_iter() {
-                let node_contact = NodeContact::try_from_enr(enr, ip_mode)?;
-                let channel = channel
-                    .as_ref()
-                    .map_err(|_| RequestError::ServiceNotStarted)?;
-                let event = ServiceRequest::RegisterTopic(node_contact, topic.clone());
-                // send the request
-                channel
-                    .send(event)
-                    .await
-                    .map_err(|_| RequestError::ChannelFailed("Service channel closed".into()))?;
-            }
->>>>>>> 58eb4867
             Ok(())
         }
     }
