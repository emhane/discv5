--- conflicted
+++ resolved
@@ -28,12 +28,8 @@
         self, ConnectionDirection, ConnectionState, FailureReason, InsertResult, KBucketsTable,
         NodeStatus, UpdateResult,
     },
-<<<<<<< HEAD
     metrics::METRICS,
-    node_info::{NodeAddress, NodeContact},
-=======
     node_info::{NodeAddress, NodeContact, NonContactable},
->>>>>>> 4e769224
     packet::MAX_PACKET_SIZE,
     query_pool::{
         FindNodeQueryConfig, PredicateQueryConfig, QueryId, QueryPool, QueryPoolState, TargetKey,
@@ -146,15 +142,9 @@
     }
 }
 
-<<<<<<< HEAD
-/// The number of distances (buckets) we simultaneously request from each peer.
-pub(crate) const DISTANCES_TO_REQUEST_PER_PEER: usize = 3;
-
 /// The max wait time accpeted for tickets.
 const MAX_WAIT_TIME_TICKET: u64 = 60 * 5;
 
-=======
->>>>>>> 4e769224
 /// The types of requests to send to the Discv5 service.
 pub enum ServiceRequest {
     /// A request to start a query. There are two types of queries:
@@ -396,12 +386,8 @@
 
     /// The main execution loop of the discv5 serviced.
     async fn start(&mut self) {
-<<<<<<< HEAD
         let mut publish_topics = interval(Duration::from_secs(60 * 15));
 
-=======
-        tracing::info!("{:?}", self.config.ip_mode);
->>>>>>> 4e769224
         loop {
             tokio::select! {
                 _ = &mut self.exit => {
@@ -530,13 +516,6 @@
                                 if callback.send(found_enrs).is_err() {
                                     warn!("Callback dropped for query {}. Results dropped", *id);
                                 }
-                            } else {
-                                let QueryType::FindNode(node_id) = result.target.query_type;
-                                let topic = TopicHash::from_raw(node_id.raw());
-                                    if self.topics.contains_key(&topic){
-                                                let local_enr = self.local_enr.read().clone();
-                                                found_enrs.into_iter().for_each(|enr| self.reg_topic_request(NodeContact::from(enr), topic, local_enr.clone(), None));
-                                        }
                             }
                         }
                     }
@@ -573,8 +552,8 @@
                     let ticket_pool = ticket_pool.values().step_by(random_index).next();
                     if let Some((node_record, req_id, _ticket)) = ticket_pool.map(|(node_record, req_id, ticket)| (node_record.clone(), req_id.clone(), ticket)) {
                     self.ads.insert(node_record.clone(), topic).ok();
-                        NodeContact::from(node_record).node_address().map(|node_address| {
-                            self.send_regconfirmation_response(node_address, req_id, topic);
+                        NodeContact::try_from_enr(node_record, self.config.ip_mode).map(|contact| {
+                            self.send_regconfirmation_response(contact.node_address(), req_id, topic);
                         }).ok();
                         METRICS.hosted_ads.store(self.ads.len(), Ordering::Relaxed);
                     }
@@ -764,7 +743,7 @@
             RequestBody::RegisterTopic { topic, enr, ticket } => {
                 // Drop if request tries to advertise another node than sender
                 if enr.node_id() == node_address.node_id
-                    && enr.udp_socket() == Some(node_address.socket_addr)
+                    && enr.udp4_socket().map(SocketAddr::V4) == Some(node_address.socket_addr)
                 {
                     let wait_time = self
                         .ads
@@ -1142,8 +1121,8 @@
                     }
                 }
                 ResponseBody::RegisterConfirmation { topic } => {
-                    if let NodeContact::Enr(enr) = active_request.contact {
-                        self.active_topics.insert(*enr, topic).ok();
+                    if let Some(enr) = active_request.contact.enr() {
+                        self.active_topics.insert(enr, topic).ok();
                         METRICS
                             .active_ads
                             .store(self.active_topics.len(), Ordering::Relaxed);
@@ -1558,26 +1537,16 @@
             body: active_request.request_body.clone(),
         };
         let contact = active_request.contact.clone();
-<<<<<<< HEAD
-        self.active_requests.insert(id.clone(), active_request);
-        debug!("Sending RPC {} to node: {}", request, contact);
-=======
->>>>>>> 4e769224
 
         debug!("Sending RPC {} to node: {}", request, contact);
         if self
             .handler_send
-<<<<<<< HEAD
-            .send(HandlerIn::Request(contact, Box::new(request)));
-
-        id
-=======
             .send(HandlerIn::Request(contact, Box::new(request)))
             .is_ok()
         {
-            self.active_requests.insert(id, active_request);
-        }
->>>>>>> 4e769224
+            self.active_requests.insert(id.clone(), active_request);
+        }
+        id
     }
 
     fn send_event(&mut self, event: Discv5Event) {
@@ -1908,27 +1877,12 @@
             QueryPoolState::Finished(query) => Poll::Ready(QueryEvent::Finished(Box::new(query))),
             QueryPoolState::Waiting(Some((query, return_peer))) => {
                 let node_id = return_peer;
-<<<<<<< HEAD
-
-                let request_body = match query.target().rpc_request(return_peer) {
-                    Ok(r) => r,
-                    Err(e) => {
-                        // dst node is local_key, report failure
-                        error!("Send RPC failed: {}", e);
-                        query.on_failure(&node_id);
-                        return Poll::Pending;
-                    }
-                };
-
+                let request_body = query.target().rpc_request(return_peer);
                 Poll::Ready(QueryEvent::Waiting(
                     query.id(),
                     node_id,
                     Box::new(request_body),
                 ))
-=======
-                let request_body = query.target().rpc_request(return_peer);
-                Poll::Ready(QueryEvent::Waiting(query.id(), node_id, request_body))
->>>>>>> 4e769224
             }
             QueryPoolState::Timeout(query) => {
                 warn!("Query id: {:?} timed out", query.id());
