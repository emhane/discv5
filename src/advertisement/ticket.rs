--- conflicted
+++ resolved
@@ -78,13 +78,8 @@
     }
 }
 
-<<<<<<< HEAD
 /// Tickets holds the tickets recieved in TICKET responses to locally initiated
 /// REGTOPIC requests.
-=======
-/// Tickets hold the tickets received in TICKET responses to locally
-/// initiated REGTOPIC requests.
->>>>>>> 9fe32be3
 pub struct Tickets {
     /// Tickets maps an [`ActiveTopic`] to an [`ActiveTicket`].
     tickets: HashMapDelay<ActiveTopic, ActiveTicket>,
