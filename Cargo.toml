[package]
name = "discv5"
authors = ["Age Manning <Age@AgeManning.com>"]
edition = "2018"
version = "0.3.0"
description = "Implementation of the p2p discv5 discovery protocol"
license = "Apache-2.0"
repository = "https://github.com/sigp/discv5"
readme = "./README.md"
keywords = ["peer-to-peer", "libp2p", "networking", "discovery", "discv5"]
categories = ["network-programming", "asynchronous"]
exclude = [".gitignore", ".github/*"]

[dependencies]
enr = { version = "0.8.1", features = ["k256", "ed25519"] }
tokio = { version = "1.15.0", features = ["net", "sync", "macros", "rt"] }
<<<<<<< HEAD
libp2p-core = { version = "0.36.0", optional = true }
=======
libp2p-core = { version = "0.40.0", optional = true }
libp2p-identity = { version = "0.2.1", features = ["ed25519", "secp256k1"], optional = true }
>>>>>>> 3732b3f8
zeroize = { version = "1.4.3", features = ["zeroize_derive"] }
futures = "0.3.19"
uint = { version = "0.9.1", default-features = false }
rlp = "0.5.1"
# This version must be kept up to date do it uses the same dependencies as ENR
hkdf = "0.12.3" 
hex = "0.4.3"
fnv = "1.0.7"
arrayvec = "0.7.2"
rand = { version = "0.8.4", package = "rand" }
socket2 = "0.4.4"
smallvec = "1.7.0"
parking_lot = "0.11.2"
lazy_static = "1.4.0"
aes = { version = "0.7.5", features = ["ctr"] }
aes-gcm = "0.9.4"
tracing = { version = "0.1.29", features = ["log"] }
tracing-subscriber = { version = "0.3.3", features = ["env-filter"] }
lru = {version = "0.7.1", default-features = false }
hashlink = "0.7.0"
delay_map = "0.3.0"
more-asserts = "0.2.2"
thiserror = "1.0.40"
derive_more = { version = "0.99.17", default-features = false, features = ["from", "display", "deref", "deref_mut"] }
async-trait = "0.1.74"

[dev-dependencies]
rand_07 = { package = "rand", version = "0.7" }
quickcheck = "0.9.2"
tokio = { version = "1.15.0", features = ["full"] }
rand_xorshift = "0.3.0"
rand_core = "0.6.3"
clap = { version = "3.1", features = ["derive"] }
if-addrs = "0.10.1"

[features]
libp2p = ["libp2p-core", "libp2p-identity"]
serde = ["enr/serde"]<|MERGE_RESOLUTION|>--- conflicted
+++ resolved
@@ -14,12 +14,8 @@
 [dependencies]
 enr = { version = "0.8.1", features = ["k256", "ed25519"] }
 tokio = { version = "1.15.0", features = ["net", "sync", "macros", "rt"] }
-<<<<<<< HEAD
-libp2p-core = { version = "0.36.0", optional = true }
-=======
 libp2p-core = { version = "0.40.0", optional = true }
 libp2p-identity = { version = "0.2.1", features = ["ed25519", "secp256k1"], optional = true }
->>>>>>> 3732b3f8
 zeroize = { version = "1.4.3", features = ["zeroize_derive"] }
 futures = "0.3.19"
 uint = { version = "0.9.1", default-features = false }
